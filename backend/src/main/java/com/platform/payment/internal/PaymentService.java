--- conflicted
+++ resolved
@@ -29,7 +29,7 @@
 import org.springframework.stereotype.Service;
 import org.springframework.transaction.annotation.Transactional;
 
-<<<<<<< HEAD
+
 /**
  * The core service for handling all payment-related business logic.
  *
@@ -37,7 +37,7 @@
  * Stripe PaymentIntents, handling payment methods, processing webhooks, and providing payment
  * analytics. It acts as the central point for all payment operations within the internal domain.
  */
-=======
+
 import com.platform.audit.internal.AuditService;
 import com.platform.shared.security.TenantContext;
 import com.platform.shared.stripe.StripeCustomerService;
@@ -49,7 +49,7 @@
 import com.stripe.model.*;
 import com.stripe.param.*;
 
->>>>>>> 020742d2
+
 @Service
 @Transactional
 public class PaymentService {
@@ -86,11 +86,7 @@
     this.organizationRepository = organizationRepository;
     this.eventPublisher = eventPublisher;
     this.auditService = auditService;
-<<<<<<< HEAD
-=======
     this.stripeCustomerService = stripeCustomerService;
-
->>>>>>> 020742d2
     Stripe.apiKey = stripeSecretKey;
   }
 
@@ -118,15 +114,12 @@
             .findById(organizationId)
             .orElseThrow(
                 () -> new IllegalArgumentException("Organization not found: " + organizationId));
-<<<<<<< HEAD
-    String customerId = getOrCreateStripeCustomer(organization);
-=======
 
     // Create or get Stripe customer
     String customerId = stripeCustomerService.getOrCreateCustomer(organization);
 
     // Create payment intent
->>>>>>> 020742d2
+
     PaymentIntentCreateParams params =
         PaymentIntentCreateParams.builder()
             .setAmount(amount.getAmountInCents())
@@ -305,15 +298,13 @@
             .findById(organizationId)
             .orElseThrow(
                 () -> new IllegalArgumentException("Organization not found: " + organizationId));
-<<<<<<< HEAD
-    String customerId = getOrCreateStripeCustomer(organization);
-=======
+
 
     // Get or create Stripe customer
     String customerId = stripeCustomerService.getOrCreateCustomer(organization);
 
     // Attach payment method to customer
->>>>>>> 020742d2
+
     com.stripe.model.PaymentMethod stripePaymentMethod =
         com.stripe.model.PaymentMethod.retrieve(stripePaymentMethodId);
     stripePaymentMethod.attach(PaymentMethodAttachParams.builder().setCustomer(customerId).build());
@@ -515,7 +506,6 @@
     }
   }
 
-<<<<<<< HEAD
   private String getOrCreateStripeCustomer(Organization organization) throws StripeException {
     CustomerSearchParams searchParams =
         CustomerSearchParams.builder()
@@ -534,9 +524,9 @@
     Customer customer = Customer.create(params);
     return customer.getId();
   }
-=======
+
   // Helper methods
->>>>>>> 020742d2
+
 
   private PaymentMethod.Type mapStripePaymentMethodType(String stripeType) {
     return switch (stripeType) {
