package com.platform.payment.internal;

import java.time.Instant;
import java.util.List;
import java.util.Optional;
import java.util.UUID;
import org.springframework.data.jpa.repository.JpaRepository;
import org.springframework.data.jpa.repository.Query;
import org.springframework.data.repository.query.Param;
import org.springframework.stereotype.Repository;

/**
 * Spring Data JPA repository for {@link Payment} entities.
 *
 * <p>This interface provides a comprehensive set of methods for querying payment data, including
 * standard finder methods and complex native queries for advanced analytics and reporting.
 * </p>
 */
@Repository
public interface PaymentRepository extends JpaRepository<Payment, UUID> {

  /**
   * Finds a payment by its unique Stripe PaymentIntent ID.
   *
   * @param stripePaymentIntentId The ID from Stripe.
   * @return An {@link Optional} containing the matching {@link Payment}, or empty if not found.
   */
  Optional<Payment> findByStripePaymentIntentId(String stripePaymentIntentId);

  /**
   * Finds all payments for a given organization, ordered by creation date descending.
   *
   * @param organizationId The ID of the organization.
   * @return A list of {@link Payment}s.
   */
  List<Payment> findByOrganizationIdOrderByCreatedAtDesc(UUID organizationId);

  /**
   * Finds all payments for a given organization with a specific status.
   *
   * @param organizationId The ID of the organization.
   * @param status The payment status to filter by.
   * @return A list of matching {@link Payment}s.
   */
  List<Payment> findByOrganizationIdAndStatusOrderByCreatedAtDesc(
      UUID organizationId, Payment.Status status);

  /**
   * Finds all payments for an organization within a specific date range.
   *
   * @param organizationId The ID of the organization.
   * @param startDate The start of the date range.
   * @param endDate The end of the date range.
   * @return A list of matching {@link Payment}s.
   */
  @Query(
      "SELECT p FROM Payment p WHERE p.organizationId = :organizationId AND p.createdAt BETWEEN :startDate AND :endDate ORDER BY p.createdAt DESC")
  List<Payment> findByOrganizationIdAndDateRange(
      @Param("organizationId") UUID organizationId,
      @Param("startDate") Instant startDate,
      @Param("endDate") Instant endDate);

  /**
   * Finds payments with a specific status that are older than a given cutoff date.
   *
   * @param status The status to filter by.
   * @param cutoffDate The cutoff date.
   * @return A list of old payments matching the criteria.
   */
  @Query("SELECT p FROM Payment p WHERE p.status = :status AND p.createdAt < :cutoffDate")
  List<Object[]> findOldPaymentsByStatus(
      @Param("status") Payment.Status status, @Param("cutoffDate") Instant cutoffDate);

  /**
   * Counts the total number of successful payments for an organization.
   *
   * @param organizationId The ID of the organization.
   * @return The count of successful payments.
   */
  @Query(
      "SELECT COUNT(p) FROM Payment p WHERE p.organizationId = :organizationId AND p.status = 'SUCCEEDED'")
  long countSuccessfulPaymentsByOrganization(@Param("organizationId") UUID organizationId);

  /**
   * Calculates the sum of all successful payment amounts for an organization.
   *
   * @param organizationId The ID of the organization.
   * @return The total sum of successful payments.
   */
  @Query(
      "SELECT SUM(p.amount.amount) FROM Payment p WHERE p.organizationId = :organizationId AND p.status = 'SUCCEEDED'")
  Long sumSuccessfulPaymentAmountsByOrganization(@Param("organizationId") UUID organizationId);

  /**
   * Calculates the sum of successful payment amounts for an organization within a date range.
   *
   * @param organizationId The ID of the organization.
   * @param startDate The start of the date range.
   * @param endDate The end of the date range.
   * @return The total sum of successful payments in the given range.
   */
  @Query(
      "SELECT SUM(p.amount.amount) FROM Payment p WHERE p.organizationId = :organizationId AND p.status = 'SUCCEEDED' AND p.createdAt BETWEEN :startDate AND :endDate")
  Long sumSuccessfulPaymentAmountsByOrganizationAndDateRange(
      @Param("organizationId") UUID organizationId,
      @Param("startDate") Instant startDate,
      @Param("endDate") Instant endDate);

  /**
   * Finds all payments associated with a specific invoice.
   *
   * @param invoiceId The ID of the invoice.
   * @return A list of associated {@link Payment}s.
   */
  @Query("SELECT p FROM Payment p WHERE p.invoiceId = :invoiceId ORDER BY p.createdAt DESC")
  List<Payment> findByInvoiceId(@Param("invoiceId") UUID invoiceId);

  /**
   * Finds payments that have been in a pending or processing state for too long.
   *
   * @param cutoffDate The timestamp to consider payments as stale.
   * @return A list of stale payments.
   */
  @Query(
      "SELECT p FROM Payment p WHERE p.status IN ('PENDING', 'PROCESSING') AND p.createdAt < :cutoffDate")
  List<Payment> findStaleProcessingPayments(@Param("cutoffDate") Instant cutoffDate);

  // ===== ADVANCED PAYMENT ANALYTICS =====

  /**
   * Calculates revenue analytics, grouping by a specified time period.
   *
   * @param period The time period for grouping (e.g., 'day', 'week'). Must be validated by the
   *     service layer.
   * @param startDate The start of the analysis window.
   * @param endDate The end of the analysis window.
   * @return A list of results, each containing the time period, payment count, total revenue,
   *     average payment, and count of unique organizations.
   */
  @Query(
      value =
          """
      SELECT
          DATE_TRUNC(CAST(:period AS VARCHAR), created_at) as time_period,
          COUNT(*) as payment_count,
          SUM(amount) as total_revenue,
          AVG(amount) as average_payment,
          COUNT(DISTINCT organization_id) as unique_organizations
      FROM payments
      WHERE status = 'SUCCEEDED'
          AND created_at BETWEEN :startDate AND :endDate
      GROUP BY DATE_TRUNC(CAST(:period AS VARCHAR), created_at)
      ORDER BY time_period
      """,
      nativeQuery = true)
  List<Object[]> getRevenueAnalyticsSecure(
      @Param("period") String period,
      @Param("startDate") Instant startDate,
      @Param("endDate") Instant endDate);

  /**
   * Calculates the distribution of payment statuses within a date range.
   *
   * @param startDate The start of the analysis window.
   * @param endDate The end of the analysis window.
   * @return A list of results, each containing the status, count, percentage, and average amount.
   */
  @Query(
      value =
          """
      SELECT
          p.status,
          COUNT(*) as payment_count,
          ROUND((COUNT(*) * 100.0 / SUM(COUNT(*)) OVER()), 2) as percentage,
          AVG(p.amount) as average_amount
      FROM payments p
      WHERE p.created_at BETWEEN :startDate AND :endDate
      GROUP BY p.status
      ORDER BY payment_count DESC
      """,
      nativeQuery = true)
  List<Object[]> getPaymentStatusDistribution(
      @Param("startDate") Instant startDate, @Param("endDate") Instant endDate);

  /**
   * Identifies the top-performing organizations by revenue.
   *
   * @param startDate The start of the analysis window.
   * @param topN The number of top organizations to return.
   * @return A list of results, each containing the organization name, payment count, total revenue,
   *     average payment, and last payment date.
   */
  @Query(
      value =
          """
      SELECT
          o.name as organization_name,
          COUNT(p.id) as payment_count,
          SUM(p.amount) as total_revenue,
          AVG(p.amount) as average_payment,
          MAX(p.created_at) as last_payment_date
      FROM payments p
      JOIN organizations o ON p.organization_id = o.id
      WHERE p.status = 'SUCCEEDED'
          AND p.created_at >= :startDate
      GROUP BY o.id, o.name
      ORDER BY total_revenue DESC
      LIMIT :topN
      """,
      nativeQuery = true)
  List<Object[]> getTopPerformingOrganizations(
      @Param("startDate") Instant startDate, @Param("topN") int topN);

<<<<<<< HEAD
  /**
   * Analyzes the performance of different payment methods.
   *
   * @param startDate The start of the analysis window.
   * @return A list of results, each containing the payment method type, brand, usage count, total
   *     amount, and average amount.
   */
  @Query(
      value =
          """
=======
  /** Alias for getTopOrganizationsByRevenue for backwards compatibility */
  default List<Object[]> getTopPerformingOrganizations(Instant startDate, Instant endDate, int limit) {
      return getTopOrganizationsByRevenue(startDate, limit);
  }

  /** Payment method analysis */
  @Query(value = """
>>>>>>> 7e97b73c
      SELECT
          pm.type as payment_method_type,
          pm.brand as payment_method_brand,
          COUNT(p.id) as usage_count,
          SUM(p.amount) as total_amount,
          AVG(p.amount) as average_amount
      FROM payments p
      JOIN payment_methods pm ON p.payment_method_id = pm.id
      WHERE p.status = 'SUCCEEDED'
          AND p.created_at >= :startDate
      GROUP BY pm.type, pm.brand
      ORDER BY usage_count DESC
      """,
      nativeQuery = true)
  List<Object[]> getPaymentMethodAnalytics(@Param("startDate") Instant startDate);

  /**
   * Performs a cohort analysis of payment behavior over time.
   *
   * @param cohortStartDate The earliest month to include in the cohort analysis.
   * @return A list of results, each containing the cohort month, month number, number of active
   *     organizations, and revenue for that cohort and month.
   */
  @Query(
      value =
          """
      SELECT
          DATE_TRUNC('month', first_payment.created_at) as cohort_month,
          EXTRACT(EPOCH FROM (DATE_TRUNC('month', p.created_at) - DATE_TRUNC('month', first_payment.created_at))) / (30.44 * 24 * 3600) as month_number,
          COUNT(DISTINCT p.organization_id) as active_organizations,
          SUM(p.amount) as revenue
      FROM payments p
      JOIN (
          SELECT organization_id, MIN(created_at) as created_at
          FROM payments
          WHERE status = 'SUCCEEDED'
          GROUP BY organization_id
      ) first_payment ON p.organization_id = first_payment.organization_id
      WHERE p.status = 'SUCCEEDED'
          AND DATE_TRUNC('month', first_payment.created_at) >= :cohortStartDate
      GROUP BY
          DATE_TRUNC('month', first_payment.created_at),
          EXTRACT(EPOCH FROM (DATE_TRUNC('month', p.created_at) - DATE_TRUNC('month', first_payment.created_at))) / (30.44 * 24 * 3600)
      ORDER BY cohort_month, month_number
      """,
      nativeQuery = true)
  List<Object[]> getPaymentCohortAnalysis(@Param("cohortStartDate") Instant cohortStartDate);

  /**
   * Identifies organizations that have stopped paying (churned).
   *
   * @param churnThreshold The timestamp before which a last payment is considered churned.
   * @return A list of results, each containing details about a churned organization.
   */
  @Query(
      value =
          """
      SELECT
          o.name as organization_name,
          MAX(p.created_at) as last_payment_date,
          COUNT(p.id) as total_payments,
          SUM(p.amount) as total_spent,
          EXTRACT(EPOCH FROM (NOW() - MAX(p.created_at))) / 86400 as days_since_last_payment
      FROM payments p
      JOIN organizations o ON p.organization_id = o.id
      WHERE p.status = 'SUCCEEDED'
      GROUP BY o.id, o.name
      HAVING MAX(p.created_at) < :churnThreshold
      ORDER BY last_payment_date DESC
      """,
      nativeQuery = true)
  List<Object[]> getChurnedOrganizations(@Param("churnThreshold") Instant churnThreshold);

  /**
   * Analyzes payment velocity patterns by day of the week and hour of the day.
   *
   * @param startDate The start of the analysis window.
   * @return A list of results, each containing the day, hour, payment count, and total amount.
   */
  @Query(
      value =
          """
      SELECT
          EXTRACT(DOW FROM created_at) as day_of_week,
          EXTRACT(HOUR FROM created_at) as hour_of_day,
          COUNT(*) as payment_count,
          SUM(amount) as total_amount
      FROM payments
      WHERE status = 'SUCCEEDED'
          AND created_at >= :startDate
      GROUP BY EXTRACT(DOW FROM created_at), EXTRACT(HOUR FROM created_at)
      ORDER BY day_of_week, hour_of_day
      """,
      nativeQuery = true)
  List<Object[]> getPaymentVelocityPatterns(@Param("startDate") Instant startDate);

  /**
   * Detects suspicious payment activity based on a high number of failed attempts.
   *
   * @param lookbackDate The start of the analysis window.
   * @param failureThreshold The minimum number of failed attempts to be considered suspicious.
   * @return A list of results identifying organizations with suspicious activity.
   */
  @Query(
      value =
          """
      SELECT
          organization_id,
          COUNT(*) as failed_attempts,
          COUNT(DISTINCT stripe_payment_intent_id) as unique_intents,
          MAX(created_at) as last_attempt,
          STRING_AGG(DISTINCT status, ', ') as statuses
      FROM payments
      WHERE status IN ('FAILED', 'CANCELLED')
          AND created_at >= :lookbackDate
      GROUP BY organization_id
      HAVING COUNT(*) >= :failureThreshold
      ORDER BY failed_attempts DESC
      """,
      nativeQuery = true)
  List<Object[]> getSuspiciousPaymentActivity(
      @Param("lookbackDate") Instant lookbackDate, @Param("failureThreshold") int failureThreshold);

  /**
   * Gathers weekly revenue metrics for forecasting purposes.
   *
   * @param startDate The start of the analysis window.
   * @return A list of weekly revenue and payment data.
   */
  @Query(
      value =
          """
      SELECT
          DATE_TRUNC('week', created_at) as week,
          SUM(amount) as weekly_revenue,
          COUNT(*) as weekly_payments,
          COUNT(DISTINCT organization_id) as active_organizations
      FROM payments
      WHERE status = 'SUCCEEDED'
          AND created_at >= :startDate
      GROUP BY DATE_TRUNC('week', created_at)
      ORDER BY week
      """,
      nativeQuery = true)
  List<Object[]> getWeeklyRevenueMetrics(@Param("startDate") Instant startDate);

  /**
   * Analyzes payment recovery rates (payments that succeed after initial failures).
   *
   * @param startDate The start of the analysis window.
   * @return A list containing aggregated recovery metrics.
   */
  @Query(
      value =
          """
      WITH payment_attempts AS (
          SELECT
              organization_id,
              stripe_payment_intent_id,
              MIN(created_at) as first_attempt,
              MAX(created_at) as last_attempt,
              COUNT(*) as attempt_count,
              MAX(CASE WHEN status = 'SUCCEEDED' THEN created_at END) as success_date
          FROM payments
          WHERE created_at >= :startDate
          GROUP BY organization_id, stripe_payment_intent_id
          HAVING COUNT(*) > 1
      )
      SELECT
          COUNT(*) as multi_attempt_payments,
          SUM(CASE WHEN success_date IS NOT NULL THEN 1 ELSE 0 END) as eventually_succeeded,
          ROUND(
              SUM(CASE WHEN success_date IS NOT NULL THEN 1 ELSE 0 END) * 100.0 / COUNT(*),
              2
          ) as recovery_rate,
          AVG(attempt_count) as avg_attempts_per_payment
      FROM payment_attempts
      """,
      nativeQuery = true)
  List<Object[]> getPaymentRecoveryMetrics(@Param("startDate") Instant startDate);
}<|MERGE_RESOLUTION|>--- conflicted
+++ resolved
@@ -211,7 +211,11 @@
   List<Object[]> getTopPerformingOrganizations(
       @Param("startDate") Instant startDate, @Param("topN") int topN);
 
-<<<<<<< HEAD
+  /** Alias for getTopOrganizationsByRevenue for backwards compatibility */
+  default List<Object[]> getTopPerformingOrganizations(Instant startDate, Instant endDate, int limit) {
+      return getTopPerformingOrganizations(startDate, limit);
+  }
+
   /**
    * Analyzes the performance of different payment methods.
    *
@@ -222,15 +226,6 @@
   @Query(
       value =
           """
-=======
-  /** Alias for getTopOrganizationsByRevenue for backwards compatibility */
-  default List<Object[]> getTopPerformingOrganizations(Instant startDate, Instant endDate, int limit) {
-      return getTopOrganizationsByRevenue(startDate, limit);
-  }
-
-  /** Payment method analysis */
-  @Query(value = """
->>>>>>> 7e97b73c
       SELECT
           pm.type as payment_method_type,
           pm.brand as payment_method_brand,
