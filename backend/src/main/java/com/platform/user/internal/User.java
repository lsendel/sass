--- conflicted
+++ resolved
@@ -130,15 +130,12 @@
   @Column(name = "deleted_at")
   private Instant deletedAt;
 
-<<<<<<< HEAD
-  /** The version number for optimistic locking. */
-=======
   // Note: Role management now handled through UserRole entity relationships
 
   @Column(name = "active", nullable = false)
   private Boolean active = true;
 
->>>>>>> 7e97b73c
+  /** The version number for optimistic locking. */
   @Version private Long version;
 
   /**
@@ -581,18 +578,15 @@
     return deletedAt;
   }
 
-<<<<<<< HEAD
-  /**
-   * Gets the version number for optimistic locking.
-   *
-   * @return the version number
-   */
-=======
   public Instant getDeactivatedAt() {
     return deletedAt; // In this system, deactivated is the same as deleted
   }
 
->>>>>>> 7e97b73c
+  /**
+   * Gets the version number for optimistic locking.
+   *
+   * @return the version number
+   */
   public Long getVersion() {
     return version;
   }
