package com.platform.audit.internal;

import java.time.Instant;
import java.util.List;
import java.util.UUID;
import org.springframework.data.domain.Page;
import org.springframework.data.domain.Pageable;
import org.springframework.data.jpa.repository.JpaRepository;
import org.springframework.data.jpa.repository.Modifying;
import org.springframework.data.jpa.repository.Query;
import org.springframework.data.repository.query.Param;
import org.springframework.stereotype.Repository;

/**
 * Spring Data JPA repository for {@link AuditEvent} entities.
 *
 * <p>This interface provides a rich set of methods for querying audit events, including standard
 * finders, custom JPQL queries, and complex native queries for security analytics and compliance
 * reporting. It also includes methods for data management, such as deletion and redaction, to
 * support GDPR requirements.
 * </p>
 */
@Repository
public interface AuditEventRepository extends JpaRepository<AuditEvent, UUID> {

  /**
   * Finds a paginated list of audit events for a specific organization, sorted by creation date in
   * descending order.
   *
   * @param organizationId the ID of the organization
   * @param pageable pagination information
   * @return a {@link Page} of {@link AuditEvent}s
   */
  Page<AuditEvent> findByOrganizationIdOrderByCreatedAtDesc(UUID organizationId, Pageable pageable);

  /**
   * Finds a paginated list of audit events for a specific organization and actor, sorted by
   * creation date in descending order.
   *
   * @param organizationId the ID of the organization
   * @param actorId the ID of the actor
   * @param pageable pagination information
   * @return a {@link Page} of {@link AuditEvent}s
   */
  Page<AuditEvent> findByOrganizationIdAndActorIdOrderByCreatedAtDesc(
      UUID organizationId, UUID actorId, Pageable pageable);

<<<<<<< HEAD
  /**
   * Finds a paginated list of audit events for a specific organization and action type, sorted by
   * creation date in descending order.
   *
   * @param organizationId the ID of the organization
   * @param action the action type (e.g., "user.login")
   * @param pageable pagination information
   * @return a {@link Page} of {@link AuditEvent}s
   */
=======
  List<AuditEvent> findByActorIdOrderByCreatedAtDesc(UUID actorId);

>>>>>>> 7e97b73c
  Page<AuditEvent> findByOrganizationIdAndActionOrderByCreatedAtDesc(
      UUID organizationId, String action, Pageable pageable);

  /**
   * Finds a paginated list of audit events for an organization within a specific date range.
   *
   * @param organizationId the ID of the organization
   * @param startDate the start of the date range (inclusive)
   * @param endDate the end of the date range (inclusive)
   * @param pageable pagination information
   * @return a {@link Page} of {@link AuditEvent}s
   */
  @Query(
      "SELECT ae FROM AuditEvent ae WHERE ae.organizationId = :organizationId AND ae.createdAt BETWEEN :startDate AND :endDate ORDER BY ae.createdAt DESC")
  Page<AuditEvent> findByOrganizationIdAndCreatedAtBetween(
      @Param("organizationId") UUID organizationId,
      @Param("startDate") Instant startDate,
      @Param("endDate") Instant endDate,
      Pageable pageable);

  /**
   * Finds a paginated list of audit events for an organization with a specific action within a date
   * range.
   *
   * @param organizationId the ID of the organization
   * @param action the action type
   * @param startDate the start of the date range
   * @param endDate the end of the date range
   * @param pageable pagination information
   * @return a {@link Page} of {@link AuditEvent}s
   */
  @Query(
      "SELECT ae FROM AuditEvent ae WHERE ae.organizationId = :organizationId AND ae.action = :action AND ae.createdAt BETWEEN :startDate AND :endDate ORDER BY ae.createdAt DESC")
  Page<AuditEvent> findByOrganizationIdAndActionAndCreatedAtBetween(
      @Param("organizationId") UUID organizationId,
      @Param("action") String action,
      @Param("startDate") Instant startDate,
      @Param("endDate") Instant endDate,
      Pageable pageable);

  /**
   * Finds all audit events related to a specific resource within an organization.
   *
   * @param organizationId the ID of the organization
   * @param resourceType the type of the resource
   * @param resourceId the ID of the resource
   * @return a list of matching {@link AuditEvent}s
   */
  @Query(
      "SELECT ae FROM AuditEvent ae WHERE ae.organizationId = :organizationId AND ae.resourceType = :resourceType AND ae.resourceId = :resourceId ORDER BY ae.createdAt DESC")
  List<AuditEvent> findByOrganizationIdAndResourceTypeAndResourceId(
      @Param("organizationId") UUID organizationId,
      @Param("resourceType") String resourceType,
      @Param("resourceId") String resourceId);

  /**
   * Finds all audit events from a specific IP address within a date range for an organization.
   *
   * @param organizationId the ID of the organization
   * @param ipAddress the source IP address
   * @param startDate the start of the date range
   * @param endDate the end of the date range
   * @return a list of matching {@link AuditEvent}s
   */
  @Query(
      "SELECT ae FROM AuditEvent ae WHERE ae.resourceType = :resourceType AND ae.resourceId = :resourceId ORDER BY ae.createdAt DESC")
  List<AuditEvent> findByResourceTypeAndResourceId(
      @Param("resourceType") String resourceType,
      @Param("resourceId") String resourceId);

  @Query(
      "SELECT ae FROM AuditEvent ae WHERE ae.organizationId = :organizationId AND ae.ipAddress = :ipAddress AND ae.createdAt BETWEEN :startDate AND :endDate ORDER BY ae.createdAt DESC")
  List<AuditEvent> findByOrganizationIdAndIpAddressAndCreatedAtBetween(
      @Param("organizationId") UUID organizationId,
      @Param("ipAddress") String ipAddress,
      @Param("startDate") Instant startDate,
      @Param("endDate") Instant endDate);

  /**
   * Counts the number of times a specific action has occurred for an organization since a given
   * timestamp.
   *
   * @param organizationId the ID of the organization
   * @param action the action type
   * @param since the timestamp to count from
   * @return the total count of matching events
   */
  @Query(
      "SELECT COUNT(ae) FROM AuditEvent ae WHERE ae.organizationId = :organizationId AND ae.action = :action AND ae.createdAt >= :since")
  long countByOrganizationIdAndActionAndCreatedAtAfter(
      @Param("organizationId") UUID organizationId,
      @Param("action") String action,
      @Param("since") Instant since);

  /**
   * Counts the number of events initiated by a specific actor for an organization since a given
   * timestamp.
   *
   * @param organizationId the ID of the organization
   * @param actorId the ID of the actor
   * @param since the timestamp to count from
   * @return the total count of matching events
   */
  @Query(
      "SELECT COUNT(ae) FROM AuditEvent ae WHERE ae.organizationId = :organizationId AND ae.actorId = :actorId AND ae.createdAt >= :since")
  long countByOrganizationIdAndActorIdAndCreatedAtAfter(
      @Param("organizationId") UUID organizationId,
      @Param("actorId") UUID actorId,
      @Param("since") Instant since);

  /**
   * Finds all distinct action types recorded for a given organization.
   *
   * @param organizationId the ID of the organization
   * @return a sorted list of distinct action strings
   */
  @Query(
      "SELECT DISTINCT ae.action FROM AuditEvent ae WHERE ae.organizationId = :organizationId ORDER BY ae.action")
  List<String> findDistinctActionsByOrganizationId(@Param("organizationId") UUID organizationId);

  /**
   * Finds all distinct resource types recorded for a given organization.
   *
   * @param organizationId the ID of the organization
   * @return a sorted list of distinct resource type strings
   */
  @Query(
      "SELECT DISTINCT ae.resourceType FROM AuditEvent ae WHERE ae.organizationId = :organizationId ORDER BY ae.resourceType")
  List<String> findDistinctResourceTypesByOrganizationId(
      @Param("organizationId") UUID organizationId);

  // GDPR compliance - data retention and deletion

  /**
   * Deletes all audit events created before a specified cutoff date.
   *
   * @param cutoffDate the date before which events will be deleted
   * @return the number of events deleted
   */
  @Modifying
  @Query("DELETE FROM AuditEvent ae WHERE ae.createdAt < :cutoffDate")
  int deleteEventsOlderThan(@Param("cutoffDate") Instant cutoffDate);

  /**
   * Deletes all audit events associated with a specific organization.
   *
   * @param organizationId the ID of the organization whose events will be deleted
   * @return the number of events deleted
   */
  @Modifying
  @Query("DELETE FROM AuditEvent ae WHERE ae.organizationId = :organizationId")
  int deleteByOrganizationId(@Param("organizationId") UUID organizationId);

  /**
   * Deletes all audit events initiated by a specific actor.
   *
   * @param actorId the ID of the actor whose events will be deleted
   * @return the number of events deleted
   */
  @Modifying
  @Query("DELETE FROM AuditEvent ae WHERE ae.actorId = :actorId")
  int deleteByActorId(@Param("actorId") UUID actorId);

  /**
   * Redacts user data in the details field for a specific actor.
   *
   * @param actorId the ID of the actor whose data will be redacted
   * @param redactedData the JSON string representing the redacted data
   * @return the number of events updated
   */
  @Modifying
  @Query("UPDATE AuditEvent ae SET ae.details = :redactedData WHERE ae.actorId = :actorId")
  int redactUserData(@Param("actorId") UUID actorId, @Param("redactedData") String redactedData);

  /**
   * Performs a free-text search across action, resourceType, and correlationId fields.
   *
   * @param organizationId the ID of the organization
   * @param searchTerm the term to search for
   * @param pageable pagination information
   * @return a {@link Page} of matching {@link AuditEvent}s
   */
  @Query(
      "SELECT ae FROM AuditEvent ae WHERE ae.organizationId = :organizationId AND (ae.action LIKE %:searchTerm% OR ae.resourceType LIKE %:searchTerm% OR ae.correlationId LIKE %:searchTerm%) ORDER BY ae.createdAt DESC")
  Page<AuditEvent> searchAuditEvents(
      @Param("organizationId") UUID organizationId,
      @Param("searchTerm") String searchTerm,
      Pageable pageable);

  // Security analysis queries

  /**
   * Finds critical security-related events that occurred after a given timestamp.
   *
   * @param organizationId the ID of the organization
   * @param since the timestamp to search from
   * @return a list of security-related {@link AuditEvent}s
   */
  @Query(
      "SELECT ae FROM AuditEvent ae WHERE ae.organizationId = :organizationId AND ae.action IN ('LOGIN_FAILED', 'UNAUTHORIZED_ACCESS', 'SUSPICIOUS_ACTIVITY') AND ae.createdAt >= :since ORDER BY ae.createdAt DESC")
  List<AuditEvent> findSecurityEventsAfter(
      @Param("organizationId") UUID organizationId, @Param("since") Instant since);

  /**
   * Finds IP addresses with a high number of failed login attempts.
   *
   * @param organizationId the ID of the organization
   * @param since the timestamp to search from
   * @param threshold the minimum number of failed attempts to be considered suspicious
   * @return a list of {@code Object[]} arrays, where each array contains the IP address (String)
   *     and the count of failed logins (Long)
   */
  @Query(
      "SELECT ae.ipAddress, COUNT(ae) as count FROM AuditEvent ae WHERE ae.organizationId = :organizationId AND ae.action = 'LOGIN_FAILED' AND ae.createdAt >= :since GROUP BY ae.ipAddress HAVING COUNT(ae) > :threshold")
  List<Object[]> findSuspiciousIpAddresses(
      @Param("organizationId") UUID organizationId,
      @Param("since") Instant since,
      @Param("threshold") long threshold);

  // ===== ADVANCED SECURITY ANALYTICS =====

  /**
   * Analyzes trends of security incidents over a specified period.
   *
   * @param organizationId the ID of the organization
   * @param period the time unit for grouping (e.g., 'day', 'hour')
   * @param startDate the start of the analysis window
   * @param endDate the end of the analysis window
   * @return a list of {@code Object[]} arrays with the trend data. Each array contains:
   *     <ul>
   *       <li>[0]: Time period (Timestamp)
   *       <li>[1]: Action type (String)
   *       <li>[2]: Incident count (Long)
   *       <li>[3]: Unique actors count (Long)
   *       <li>[4]: Unique IPs count (Long)
   *     </ul>
   */
  @Query(
      value =
          """
      SELECT
          DATE_TRUNC(:period, created_at) as time_period,
          action,
          COUNT(*) as incident_count,
          COUNT(DISTINCT actor_id) as unique_actors,
          COUNT(DISTINCT ip_address) as unique_ips
      FROM audit_events
      WHERE organization_id = :organizationId
          AND action IN ('LOGIN_FAILED', 'UNAUTHORIZED_ACCESS', 'SUSPICIOUS_ACTIVITY', 'ACCOUNT_LOCKOUT')
          AND created_at BETWEEN :startDate AND :endDate
      GROUP BY DATE_TRUNC(:period, created_at), action
      ORDER BY time_period, action
      """,
      nativeQuery = true)
  List<Object[]> getSecurityIncidentTrends(
      @Param("organizationId") UUID organizationId,
      @Param("period") String period,
      @Param("startDate") Instant startDate,
      @Param("endDate") Instant endDate);

  /**
   * Detects anomalous user behavior based on activity volume and IP address diversity.
   *
   * @param organizationId the ID of the organization
   * @param lookbackDate the start date for the lookback period
   * @param activityThreshold the minimum number of actions to be considered anomalous
   * @param ipThreshold the minimum number of unique IPs to be considered anomalous
   * @return a list of {@code Object[]} arrays identifying users with anomalous behavior. Each array
   *     contains:
   *     <ul>
   *       <li>[0]: Actor ID (UUID)
   *       <li>[1]: Total actions (Long)
   *       <li>[2]: Unique actions (Long)
   *       <li>[3]: Unique IPs (Long)
   *       <li>[4]: First activity timestamp (Timestamp)
   *       <li>[5]: Last activity timestamp (Timestamp)
   *       <li>[6]: Activity span in hours (Double)
   *     </ul>
   */
  @Query(
      value =
          """
      SELECT
          actor_id,
          COUNT(*) as total_actions,
          COUNT(DISTINCT action) as unique_actions,
          COUNT(DISTINCT ip_address) as unique_ips,
          MIN(created_at) as first_activity,
          MAX(created_at) as last_activity,
          EXTRACT(EPOCH FROM (MAX(created_at) - MIN(created_at))) / 3600 as activity_span_hours
      FROM audit_events
      WHERE organization_id = :organizationId
          AND created_at >= :lookbackDate
          AND actor_id IS NOT NULL
      GROUP BY actor_id
      HAVING COUNT(*) > :activityThreshold
          OR COUNT(DISTINCT ip_address) > :ipThreshold
      ORDER BY total_actions DESC
      """,
      nativeQuery = true)
  List<Object[]> detectUserBehaviorAnomalies(
      @Param("organizationId") UUID organizationId,
      @Param("lookbackDate") Instant lookbackDate,
      @Param("activityThreshold") int activityThreshold,
      @Param("ipThreshold") int ipThreshold);

  /**
   * Analyzes access patterns by geographic location (approximated by IP address).
   *
   * @param organizationId the ID of the organization
   * @param startDate the start date for the analysis
   * @param topN the number of top IP addresses to return
   * @return a list of {@code Object[]} arrays with access pattern data. Each array contains:
   *     <ul>
   *       <li>[0]: IP Address (String)
   *       <li>[1]: Access count (Long)
   *       <li>[2]: Unique users (Long)
   *       <li>[3]: Aggregated actions (String)
   *       <li>[4]: First seen timestamp (Timestamp)
   *       <li>[5]: Last seen timestamp (Timestamp)
   *     </ul>
   */
  @Query(
      value =
          """
      SELECT
          ip_address,
          COUNT(*) as access_count,
          COUNT(DISTINCT actor_id) as unique_users,
          STRING_AGG(DISTINCT action, ', ') as actions,
          MIN(created_at) as first_seen,
          MAX(created_at) as last_seen
      FROM audit_events
      WHERE organization_id = :organizationId
          AND created_at >= :startDate
          AND ip_address IS NOT NULL
      GROUP BY ip_address
      ORDER BY access_count DESC
      LIMIT :topN
      """,
      nativeQuery = true)
  List<Object[]> getAccessPatternsByLocation(
      @Param("organizationId") UUID organizationId,
      @Param("startDate") Instant startDate,
      @Param("topN") int topN);

  /**
   * Generates a report on data access patterns for compliance purposes.
   *
   * @param organizationId the ID of the organization
   * @param startDate the start date for the report
   * @param endDate the end date for the report
   * @return a list of {@code Object[]} arrays with data access details. Each array contains:
   *     <ul>
   *       <li>[0]: Resource type (String)
   *       <li>[1]: Action type (String)
   *       <li>[2]: Access count (Long)
   *       <li>[3]: Unique accessors (Long)
   *       <li>[4]: Unique resources (Long)
   *     </ul>
   */
  @Query(
      value =
          """
      SELECT
          resource_type,
          action,
          COUNT(*) as access_count,
          COUNT(DISTINCT actor_id) as unique_accessors,
          COUNT(DISTINCT resource_id) as unique_resources
      FROM audit_events
      WHERE organization_id = :organizationId
          AND action IN ('READ', 'create', 'update', 'delete', 'export')
          AND created_at BETWEEN :startDate AND :endDate
      GROUP BY resource_type, action
      ORDER BY resource_type, access_count DESC
      """,
      nativeQuery = true)
  List<Object[]> getDataAccessComplianceReport(
      @Param("organizationId") UUID organizationId,
      @Param("startDate") Instant startDate,
      @Param("endDate") Instant endDate);

  /**
   * Calculates a risk score for each user based on their security-related activities.
   *
   * @param organizationId the ID of the organization
   * @param lookbackDate the start date for the risk assessment
   * @return a list of {@code Object[]} arrays with user risk scores. Each array contains:
   *     <ul>
   *       <li>[0]: User ID (UUID)
   *       <li>[1]: User email (String)
   *       <li>[2]: User name (String)
   *       <li>[3]: Calculated risk score (BigDecimal)
   *       <li>[4]: Total incident count (BigDecimal)
   *       <li>[5]: Unique IP count (BigDecimal)
   *     </ul>
   */
  @Query(
      value =
          """
      SELECT
          u.id as user_id,
          u.email,
          u.name,
          COALESCE(security_events.risk_score, 0) as risk_score,
          COALESCE(security_events.incident_count, 0) as incident_count,
          COALESCE(security_events.unique_ips, 0) as unique_ip_count
      FROM users u
      LEFT JOIN (
          SELECT
              actor_id,
              COUNT(*) as incident_count,
              COUNT(DISTINCT ip_address) as unique_ips,
              SUM(CASE
                  WHEN action = 'LOGIN_FAILED' THEN 1
                  WHEN action = 'UNAUTHORIZED_ACCESS' THEN 3
                  WHEN action = 'SUSPICIOUS_ACTIVITY' THEN 5
                  WHEN action = 'ACCOUNT_LOCKOUT' THEN 2
                  ELSE 0
              END) as risk_score
          FROM audit_events
          WHERE created_at >= :lookbackDate
              AND action IN ('LOGIN_FAILED', 'UNAUTHORIZED_ACCESS', 'SUSPICIOUS_ACTIVITY', 'ACCOUNT_LOCKOUT')
          GROUP BY actor_id
      ) security_events ON u.id = security_events.actor_id
      WHERE u.organization_id = :organizationId
          AND u.deleted_at IS NULL
      ORDER BY risk_score DESC, incident_count DESC
      """,
      nativeQuery = true)
  List<Object[]> getUserRiskScores(
      @Param("organizationId") UUID organizationId, @Param("lookbackDate") Instant lookbackDate);

  /**
   * Analyzes session-related activity patterns by day of the week and hour of the day.
   *
   * @param organizationId the ID of the organization
   * @param startDate the start date for the analysis
   * @return a list of {@code Object[]} arrays with session patterns. Each array contains:
   *     <ul>
   *       <li>[0]: Day of the week (Double)
   *       <li>[1]: Hour of the day (Double)
   *       <li>[2]: Activity count (Long)
   *       <li>[3]: Unique users (Long)
   *     </ul>
   */
  @Query(
      value =
          """
      SELECT
          EXTRACT(DOW FROM created_at) as day_of_week,
          EXTRACT(HOUR FROM created_at) as hour_of_day,
          COUNT(*) as activity_count,
          COUNT(DISTINCT actor_id) as unique_users
      FROM audit_events
      WHERE organization_id = :organizationId
          AND action IN ('login', 'logout', 'session_refresh')
          AND created_at >= :startDate
      GROUP BY EXTRACT(DOW FROM created_at), EXTRACT(HOUR FROM created_at)
      ORDER BY day_of_week, hour_of_day
      """,
      nativeQuery = true)
  List<Object[]> getSessionPatternAnalysis(
      @Param("organizationId") UUID organizationId, @Param("startDate") Instant startDate);

  /**
   * Analyzes failed authentication attempts, grouping by source IP and user agent.
   *
   * @param organizationId the ID of the organization
   * @param startDate the start date for the analysis
   * @param failureThreshold the minimum number of failures to include in the result
   * @return a list of {@code Object[]} arrays with failure details. Each array contains:
   *     <ul>
   *       <li>[0]: IP Address (String)
   *       <li>[1]: User Agent (String)
   *       <li>[2]: Failure count (Long)
   *       <li>[3]: Targeted users (Long)
   *       <li>[4]: First attempt timestamp (Timestamp)
   *       <li>[5]: Last attempt timestamp (Timestamp)
   *       <li>[6]: Aggregated failure reasons (String)
   *     </ul>
   */
  @Query(
      value =
          """
      SELECT
          ip_address,
          user_agent,
          COUNT(*) as failure_count,
          COUNT(DISTINCT actor_id) as targeted_users,
          MIN(created_at) as first_attempt,
          MAX(created_at) as last_attempt,
          STRING_AGG(DISTINCT details, '; ') as failure_reasons
      FROM audit_events
      WHERE organization_id = :organizationId
          AND action = 'LOGIN_FAILED'
          AND created_at >= :startDate
      GROUP BY ip_address, user_agent
      HAVING COUNT(*) >= :failureThreshold
      ORDER BY failure_count DESC
      """,
      nativeQuery = true)
  List<Object[]> getFailedAuthenticationAnalysis(
      @Param("organizationId") UUID organizationId,
      @Param("startDate") Instant startDate,
      @Param("failureThreshold") int failureThreshold);

  /**
   * Tracks data export activities for privacy and compliance monitoring.
   *
   * @param organizationId the ID of the organization
   * @param startDate the start date for the report
   * @return a list of {@code Object[]} arrays summarizing export activities. Each array contains:
   *     <ul>
   *       <li>[0]: Actor ID (UUID)
   *       <li>[1]: Export count (Long)
   *       <li>[2]: Exported resources (String)
   *       <li>[3]: Resource IDs (String)
   *       <li>[4]: First export timestamp (Timestamp)
   *       <li>[5]: Last export timestamp (Timestamp)
   *     </ul>
   */
  @Query(
      value =
          """
      SELECT
          actor_id,
          COUNT(*) as export_count,
          STRING_AGG(DISTINCT resource_type, ', ') as exported_resources,
          STRING_AGG(DISTINCT resource_id, ', ') as resource_ids,
          MIN(created_at) as first_export,
          MAX(created_at) as last_export
      FROM audit_events
      WHERE organization_id = :organizationId
          AND action = 'export'
          AND created_at >= :startDate
      GROUP BY actor_id
      ORDER BY export_count DESC
      """,
      nativeQuery = true)
  List<Object[]> getDataExportComplianceReport(
      @Param("organizationId") UUID organizationId, @Param("startDate") Instant startDate);

  /**
   * Monitors administrative actions within the system.
   *
   * @param organizationId the ID of the organization
   * @param startDate the start date for the report
   * @return a list of {@code Object[]} arrays detailing admin actions. Each array contains:
   *     <ul>
   *       <li>[0]: Actor ID (UUID)
   *       <li>[1]: Admin email (String)
   *       <li>[2]: Admin name (String)
   *       <li>[3]: Action type (String)
   *       <li>[4]: Resource type (String)
   *       <li>[5]: Action count (Long)
   *       <li>[6]: Last action timestamp (Timestamp)
   *     </ul>
   */
  @Query(
      value =
          """
      SELECT
          ae.actor_id,
          u.email as admin_email,
          u.name as admin_name,
          ae.action,
          ae.resource_type,
          COUNT(*) as action_count,
          MAX(ae.created_at) as last_action
      FROM audit_events ae
      JOIN users u ON ae.actor_id = u.id
      WHERE ae.organization_id = :organizationId
          AND ae.action IN ('create', 'update', 'delete', 'grant_permission', 'revoke_permission')
          AND ae.created_at >= :startDate
      GROUP BY ae.actor_id, u.email, u.name, ae.action, ae.resource_type
      ORDER BY action_count DESC
      """,
      nativeQuery = true)
  List<Object[]> getAdministrativeActionReport(
      @Param("organizationId") UUID organizationId, @Param("startDate") Instant startDate);

  /**
   * Finds and groups security events by correlation ID for forensic investigation.
   *
   * @param organizationId the ID of the organization
   * @param startDate the start date of the investigation window
   * @param endDate the end date of the investigation window
   * @return a list of {@code Object[]} arrays of correlated events. Each array contains:
   *     <ul>
   *       <li>[0]: Correlation ID (String)
   *       <li>[1]: Related events count (Long)
   *       <li>[2]: Aggregated actions (String)
   *       <li>[3]: Aggregated resources (String)
   *       <li>[4]: Event start timestamp (Timestamp)
   *       <li>[5]: Event end timestamp (Timestamp)
   *       <li>[6]: Involved users count (Long)
   *     </ul>
   */
  @Query(
      value =
          """
      SELECT
          correlation_id,
          COUNT(*) as related_events,
          STRING_AGG(DISTINCT action, ', ') as actions,
          STRING_AGG(DISTINCT resource_type, ', ') as resources,
          MIN(created_at) as event_start,
          MAX(created_at) as event_end,
          COUNT(DISTINCT actor_id) as involved_users
      FROM audit_events
      WHERE organization_id = :organizationId
          AND correlation_id IS NOT NULL
          AND created_at BETWEEN :startDate AND :endDate
      GROUP BY correlation_id
      HAVING COUNT(*) > 1
      ORDER BY related_events DESC, event_start DESC
      """,
      nativeQuery = true)
  List<Object[]> getCorrelatedSecurityEvents(
      @Param("organizationId") UUID organizationId,
      @Param("startDate") Instant startDate,
      @Param("endDate") Instant endDate);

  // Additional methods for comprehensive audit service

  /**
   * Finds audit events for a specific user within a given time frame.
   *
   * @param userId the ID of the user
   * @param fromDate the start of the time frame
   * @param toDate the end of the time frame
   * @return a list of {@link AuditEvent}s
   */
  @Query(
      "SELECT ae FROM AuditEvent ae WHERE ae.actorId = :userId "
          + "AND ae.createdAt BETWEEN :fromDate AND :toDate "
          + "ORDER BY ae.createdAt DESC")
  List<AuditEvent> findByUserIdAndTimeframe(
      @Param("userId") String userId,
      @Param("fromDate") Instant fromDate,
      @Param("toDate") Instant toDate);

  /**
   * Finds all recent audit events that occurred since a given timestamp.
   *
   * @param since the timestamp to find events from
   * @return a list of recent {@link AuditEvent}s
   */
  @Query("SELECT ae FROM AuditEvent ae WHERE ae.createdAt >= :since " + "ORDER BY ae.createdAt DESC")
  List<AuditEvent> findRecentEvents(@Param("since") Instant since);

  /**
   * Finds audit events using a comprehensive set of optional filtering criteria.
   *
   * @param userId optional user ID to filter by
   * @param eventTypes optional list of event types to filter by
   * @param severities optional list of severities to filter by
   * @param fromDate optional start date for the time range
   * @param toDate optional end date for the time range
   * @param ipAddress optional IP address to filter by
   * @param correlationId optional correlation ID to filter by
   * @param pageable pagination information
   * @return a {@link Page} of matching {@link AuditEvent}s
   */
  @Query(
      "SELECT ae FROM AuditEvent ae WHERE "
          + "(:userId IS NULL OR CAST(ae.actorId AS string) = :userId) AND "
          + "(:eventTypes IS NULL OR ae.action IN :eventTypes) AND "
          + "(:severities IS NULL OR ae.severity IN :severities) AND "
          + "(:fromDate IS NULL OR ae.createdAt >= :fromDate) AND "
          + "(:toDate IS NULL OR ae.createdAt <= :toDate) AND "
          + "(:ipAddress IS NULL OR ae.ipAddress = :ipAddress) AND "
          + "(:correlationId IS NULL OR ae.correlationId = :correlationId) "
          + "ORDER BY ae.createdAt DESC")
  Page<AuditEvent> findByAdvancedCriteria(
      @Param("userId") String userId,
      @Param("eventTypes") List<String> eventTypes,
      @Param("severities") List<String> severities,
      @Param("fromDate") Instant fromDate,
      @Param("toDate") Instant toDate,
      @Param("ipAddress") String ipAddress,
      @Param("correlationId") String correlationId,
      Pageable pageable);

  /**
   * Archives audit events older than a specified threshold by moving them to an archive table.
   *
   * @param threshold the timestamp before which events will be archived
   * @return the number of events archived
   */
  @Modifying
  @Query(
      value =
          "INSERT INTO audit_events_archive SELECT * FROM audit_events "
              + "WHERE created_at < :threshold",
      nativeQuery = true)
  long archiveEventsOlderThan(@Param("threshold") Instant threshold);

  /**
   * Marks old audit events as compressed. (Note: The actual compression mechanism is not handled
   * here).
   *
   * @param threshold the timestamp before which events will be marked
   * @return the number of events marked as compressed
   */
  @Modifying
  @Query(
      "UPDATE AuditEvent ae SET ae.compressed = true "
          + "WHERE ae.createdAt < :threshold AND ae.compressed = false")
  long compressEventsOlderThan(@Param("threshold") Instant threshold);
}<|MERGE_RESOLUTION|>--- conflicted
+++ resolved
@@ -45,7 +45,14 @@
   Page<AuditEvent> findByOrganizationIdAndActorIdOrderByCreatedAtDesc(
       UUID organizationId, UUID actorId, Pageable pageable);
 
-<<<<<<< HEAD
+  /**
+   * Finds a list of audit events for a specific actor, sorted by creation date in descending order.
+   *
+   * @param actorId the ID of the actor
+   * @return a {@link List} of {@link AuditEvent}s
+   */
+  List<AuditEvent> findByActorIdOrderByCreatedAtDesc(UUID actorId);
+
   /**
    * Finds a paginated list of audit events for a specific organization and action type, sorted by
    * creation date in descending order.
@@ -55,10 +62,6 @@
    * @param pageable pagination information
    * @return a {@link Page} of {@link AuditEvent}s
    */
-=======
-  List<AuditEvent> findByActorIdOrderByCreatedAtDesc(UUID actorId);
-
->>>>>>> 7e97b73c
   Page<AuditEvent> findByOrganizationIdAndActionOrderByCreatedAtDesc(
       UUID organizationId, String action, Pageable pageable);
 
