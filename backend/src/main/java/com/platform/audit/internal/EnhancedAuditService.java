--- conflicted
+++ resolved
@@ -35,7 +35,8 @@
 @Transactional
 public class EnhancedAuditService extends AuditService {
 
-<<<<<<< HEAD
+  private static final Logger logger = LoggerFactory.getLogger(EnhancedAuditService.class);
+
   private final PerformanceMonitoringService performanceMonitoring;
   private final AuditEventRepository auditEventRepository;
 
@@ -49,12 +50,18 @@
    *
    * @param auditEventRepository the repository for managing audit events
    * @param performanceMonitoring the service for monitoring performance
+   * @param objectMapper the Jackson mapper for JSON serialization
+   * @param enablePiiRedaction a flag to control automatic PII redaction
+   * @param retentionDays the number of days to retain audit events
    */
   @Autowired
   public EnhancedAuditService(
       AuditEventRepository auditEventRepository,
-      PerformanceMonitoringService performanceMonitoring) {
-    super(auditEventRepository);
+      PerformanceMonitoringService performanceMonitoring,
+      ObjectMapper objectMapper,
+      @Value("${app.audit.enable-pii-redaction:true}") boolean enablePiiRedaction,
+      @Value("${app.audit.retention-days:2555}") int retentionDays) {
+    super(auditEventRepository, objectMapper, enablePiiRedaction, retentionDays);
     this.auditEventRepository = auditEventRepository;
     this.performanceMonitoring = performanceMonitoring;
   }
@@ -71,7 +78,6 @@
   @Override
   @Transactional(readOnly = true)
   public Page<AuditEvent> getUserAuditEvents(UUID organizationId, UUID userId, int page, int size) {
-
     Instant startTime = Instant.now();
     try {
       validateOrganizationAccess(organizationId);
@@ -86,28 +92,6 @@
       Duration duration = Duration.between(startTime, Instant.now());
       performanceMonitoring.recordDatabaseQuery(
           "audit_user_events", "getUserAuditEvents", duration);
-=======
-    private static final Logger logger = LoggerFactory.getLogger(EnhancedAuditService.class);
-
-    private final PerformanceMonitoringService performanceMonitoring;
-    private final AuditEventRepository auditEventRepository;
-
-    // Performance settings
-    private static final int DEFAULT_BATCH_SIZE = 1000;
-    private static final int ARCHIVE_THRESHOLD_DAYS = 90;
-    private static final int COMPRESSION_THRESHOLD_DAYS = 30;
-
-    @Autowired
-    public EnhancedAuditService(
-            AuditEventRepository auditEventRepository,
-            PerformanceMonitoringService performanceMonitoring,
-            ObjectMapper objectMapper,
-            @Value("${app.audit.enable-pii-redaction:true}") boolean enablePiiRedaction,
-            @Value("${app.audit.retention-days:2555}") int retentionDays) {
-        super(auditEventRepository, objectMapper, enablePiiRedaction, retentionDays);
-        this.auditEventRepository = auditEventRepository;
-        this.performanceMonitoring = performanceMonitoring;
->>>>>>> 7e97b73c
     }
   }
 
